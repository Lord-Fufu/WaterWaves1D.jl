--- conflicted
+++ resolved
@@ -22,11 +22,8 @@
 [compat]
 Elliptic = "1"
 FFTW = "^1"
-<<<<<<< HEAD
 LinearMaps = "3"
-=======
 StatsPlots = "0.14"
->>>>>>> 99ccf90f
 julia = "^1.1"
 
 [extras]
